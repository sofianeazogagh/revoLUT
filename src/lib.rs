--- conflicted
+++ resolved
@@ -464,32 +464,26 @@
 
     pub fn decrypt_lwe(&self, ciphertext: &LWE, ctx: &Context) -> u64 {
         // Decrypt the PBS multiplication result
-<<<<<<< HEAD
-        let plaintext: Plaintext<u64> = decrypt_lwe_ciphertext(&self.small_lwe_sk, &ciphertext);
+        let plaintext: Plaintext<u64> = decrypt_lwe_ciphertext(&self.get_big_lwe_sk(), &ciphertext);
         let result: u64 = ctx.signed_decomposer.closest_representable(plaintext.0) / ctx.delta();
         result % ctx.full_message_modulus() as u64
     }
 
-    pub fn decrypt_lwe_without_mod(&self, ciphertext: &LWE, ctx: &Context) -> u64 {
+    pub fn decrypt_lwe_without_reduction(&self, ciphertext: &LWE, ctx: &Context) -> u64 {
         // Decrypt the PBS multiplication result
-        let plaintext: Plaintext<u64> = decrypt_lwe_ciphertext(&self.small_lwe_sk, &ciphertext);
+        let plaintext: Plaintext<u64> = decrypt_lwe_ciphertext(&self.get_big_lwe_sk(), &ciphertext);
         let result: u64 = ctx.signed_decomposer.closest_representable(plaintext.0) / ctx.delta();
         result
     }
 
     pub fn decrypt_lwe_delta(&self, ciphertext: &LWE, delta: u64, ctx: &Context) -> u64 {
         // Decrypt the PBS multiplication result
-        let plaintext: Plaintext<u64> = decrypt_lwe_ciphertext(&self.small_lwe_sk, &ciphertext);
+        let plaintext: Plaintext<u64> = decrypt_lwe_ciphertext(&self.get_big_lwe_sk(), &ciphertext);
         let result: u64 = ctx.signed_decomposer.closest_representable(plaintext.0) / delta
-=======
-        let plaintext: Plaintext<u64> = decrypt_lwe_ciphertext(&self.get_big_lwe_sk(), &ciphertext);
-        let result: u64 = ctx.signed_decomposer.closest_representable(plaintext.0) / ctx.delta()
->>>>>>> becc3183
             % ctx.full_message_modulus() as u64;
         result
     }
 
-<<<<<<< HEAD
     pub fn decrypt_lwe_vector(&self, ciphertext: &Vec<LWE>, ctx: &Context) -> Vec<u64> {
         ciphertext
             .iter()
@@ -500,7 +494,7 @@
     pub fn decrypt_lwe_vector_without_mod(&self, ciphertext: &Vec<LWE>, ctx: &Context) -> Vec<u64> {
         ciphertext
             .iter()
-            .map(|ct| self.decrypt_lwe_without_mod(ct, ctx))
+            .map(|ct| self.decrypt_lwe_without_reduction(ct, ctx))
             .collect()
     }
 
@@ -516,11 +510,7 @@
             .map(|ct| self.decrypt_lwe_delta(ct, delta, ctx))
             .collect()
     }
-
-    pub fn decrypt_lwe_big_key(&self, ciphertext: &LWE, ctx: &Context) -> u64 {
-=======
     pub fn decrypt_lwe_small_key(&self, ciphertext: &LWE, ctx: &Context) -> u64 {
->>>>>>> becc3183
         // Decrypt the PBS multiplication result
         let plaintext: Plaintext<u64> = decrypt_lwe_ciphertext(&self.small_lwe_sk, &ciphertext);
         let result: u64 = ctx.signed_decomposer.closest_representable(plaintext.0) / ctx.delta()
@@ -681,7 +671,6 @@
         println!("{} {}", string, result);
     }
 
-<<<<<<< HEAD
     pub fn debug_lwe_delta(&self, string: &str, ciphertext: &LWE, delta: u64, ctx: &Context) {
         // Decrypt the PBS multiplication result
         let plaintext: Plaintext<u64> =
@@ -690,10 +679,7 @@
         println!("{} {}", string, result);
     }
 
-    pub fn debug_big_lwe(&self, string: &str, ciphertext: &LWE, ctx: &Context) {
-=======
     pub fn debug_lwe(&self, string: &str, ciphertext: &LWE, ctx: &Context) {
->>>>>>> becc3183
         // Decrypt the PBS multiplication result
         let plaintext: Plaintext<u64> = decrypt_lwe_ciphertext(&self.get_big_lwe_sk(), &ciphertext);
         let result: u64 = ctx.signed_decomposer.closest_representable(plaintext.0) / ctx.delta();
@@ -737,15 +723,11 @@
 
     pub fn lwe_noise(&self, ct: &LWE, expected_plaintext: u64, ctx: &Context) -> f64 {
         // plaintext = b - a*s = Delta*m + e
-<<<<<<< HEAD
-        let mut plaintext = decrypt_lwe_ciphertext(&self.small_lwe_sk, &ct); // decryption from tfhe
-                                                                             // plaintext = plaintext - Delta*m = e
-        println!("plaintext={:?}", plaintext.0 / ctx.delta());
+
+        let mut plaintext = decrypt_lwe_ciphertext(&self.get_big_lwe_sk(), &ct);
+
+        // plaintext = plaintext - Delta*m = e
         plaintext.0 = plaintext.0.wrapping_sub(ctx.delta() * expected_plaintext);
-=======
-
-        let mut plaintext = decrypt_lwe_ciphertext(&self.get_big_lwe_sk(), &ct);
->>>>>>> becc3183
 
         println!("expected_plaintext={:?}", expected_plaintext);
 
@@ -754,7 +736,7 @@
 
     pub fn lwe_noise_big_sk(&self, ct: &LWE, expected_plaintext: u64, ctx: &Context) -> f64 {
         // plaintext = b - a*s = Delta*m + e
-        let mut plaintext = decrypt_lwe_ciphertext(&self.big_lwe_sk, &ct);
+        let mut plaintext = decrypt_lwe_ciphertext(&self.get_big_lwe_sk(), &ct);
         // plaintext = plaintext - Delta*m = e
         println!("plaintext={:?}", plaintext.0 / ctx.delta());
         plaintext.0 = plaintext.0.wrapping_sub(ctx.delta() * expected_plaintext);
@@ -885,7 +867,7 @@
 
         // Bootstrap
         let identity = LUT::from_function(|x| x % ctx.message_modulus().0 as u64, ctx);
-        self.run_lut(&ct, &identity, ctx);
+        self.blind_array_access(&ct, &identity, ctx);
     }
 
     pub fn allocate_and_trivially_encrypt_lwe(&self, input: u64, ctx: &Context) -> LWE {
@@ -1455,7 +1437,7 @@
 
     pub fn bootstrap_lwe(&self, ct_input: &LWE, ctx: &Context) -> LWE {
         let identity = LUT::from_function(|x| x % ctx.full_message_modulus() as u64, ctx);
-        self.run_lut(ct_input, &identity, ctx)
+        self.blind_array_access(ct_input, &identity, ctx)
     }
     /// blindly adds x to the i-th box of the given LUT
     /// this process is noisy and the LUT needs bootstrapping before being read
@@ -1505,148 +1487,6 @@
 
         i
     }
-<<<<<<< HEAD
-
-    pub fn blind_topk(&self, lwes: &[LWE], k: usize, ctx: &Context) -> Vec<LWE> {
-        println!("new round of top{k} with {} elements", lwes.len());
-        if lwes.len() <= k {
-            return lwes.to_vec();
-        }
-        let n = ctx.full_message_modulus();
-        assert!(k < n);
-        let chunk_number = lwes.len().div_ceil(n);
-        let mut result = vec![];
-        for (i, chunk) in lwes.chunks(n).enumerate() {
-            print!(
-                "top{k} of chunk ({}/{}) of len {}: ",
-                i + 1,
-                chunk_number,
-                chunk.len()
-            );
-            assert!(chunk.len() <= n);
-            let lut = LUT::from_vec_of_lwe(chunk, self, ctx);
-            let start = Instant::now();
-            let sorted_lut = self.blind_counting_sort_k(&lut, ctx, chunk.len());
-            println!("{:?}", Instant::now() - start);
-            result
-                .extend((0..k.min(chunk.len())).map(|i| self.sample_extract(&sorted_lut, i, ctx)));
-        }
-        assert!(result.len() < lwes.len());
-        // tournament style
-        self.blind_topk(&result, k, ctx)
-    }
-
-    // TODO : a generalisé pour m vecteurs de lwe (pour l'instant m=2)
-    pub fn blind_topk_many_lut(
-        &self,
-        many_lwes: &Vec<Vec<LWE>>, // slice of slices
-        k: usize,
-        ctx: &Context,
-    ) -> Vec<Vec<LWE>> {
-        // println!("new round of top{k} with {} elements", many_lwes[0].len());
-        if many_lwes[0].len() <= k {
-            return many_lwes.to_vec();
-        }
-        let n = ctx.full_message_modulus();
-        assert!(k < n);
-        // let chunk_number = many_lwes[0].len().div_ceil(n);
-        let mut result1 = vec![];
-        let mut result2 = vec![];
-        let mut result = vec![];
-        for (_, (chunk1, chunk2)) in many_lwes[0]
-            .chunks(n)
-            .zip(many_lwes[1].chunks(n))
-            .enumerate()
-        {
-            // print!(
-            //     "top{k} of chunk ({}/{}) of len {}: ",
-            //     i + 1,
-            //     chunk_number,
-            //     chunk1.len()
-            // );
-            assert!(chunk1.len() <= n);
-            let lut_to_sort = LUT::from_vec_of_lwe(chunk1, self, ctx);
-            let lut_other = LUT::from_vec_of_lwe(chunk2, self, ctx);
-            let luts = vec![&lut_to_sort, &lut_other];
-            // let start = Instant::now();
-            let sorted_luts = self.many_blind_counting_sort_k(&luts, ctx, chunk1.len());
-            // println!("{:?}", Instant::now() - start);
-            result1.extend(
-                (0..k.min(chunk1.len())).map(|i| self.sample_extract(&sorted_luts[0], i, ctx)),
-            );
-            result2.extend(
-                (0..k.min(chunk2.len())).map(|i| self.sample_extract(&sorted_luts[1], i, ctx)),
-            );
-        }
-        result.push(result1);
-        result.push(result2);
-        assert!(result.len() < many_lwes[0].len());
-        // tournament style
-        self.blind_topk_many_lut(&result, k, ctx)
-    }
-
-    // TODO : a generalisé pour m vecteurs de lwe (pour l'instant m=2)
-    pub fn blind_topk_many_lut_par(
-        &self,
-        many_lwes: &Vec<Vec<LWE>>, // slice of slices
-        k: usize,
-        ctx: &Context,
-    ) -> Vec<Vec<LWE>> {
-        // Créez un pool de threads avec 4 threads
-        let pool = ThreadPoolBuilder::new().num_threads(4).build().unwrap();
-
-        // println!("new round of top{k} with {} elements", many_lwes[0].len());
-        if many_lwes[0].len() <= k {
-            return many_lwes.to_vec();
-        }
-        let n = ctx.full_message_modulus();
-        assert!(k < n);
-
-        // Utilisez Mutex pour permettre un accès concurrent sécurisé aux résultats
-        let result1 = Mutex::new(vec![]);
-        let result2 = Mutex::new(vec![]);
-
-        // Utilisez le pool de threads pour paralléliser l'itération
-        pool.scope(|s| {
-            s.spawn(|_| {
-                many_lwes[0]
-                    .chunks(n)
-                    .zip(many_lwes[1].chunks(n))
-                    .enumerate()
-                    .par_bridge()
-                    .for_each(|(_, (chunk1, chunk2))| {
-                        assert!(chunk1.len() <= n);
-                        let lut_to_sort = LUT::from_vec_of_lwe(chunk1, self, ctx);
-                        let lut_other = LUT::from_vec_of_lwe(chunk2, self, ctx);
-                        let luts = vec![&lut_to_sort, &lut_other];
-                        // let start = Instant::now();
-                        let sorted_luts = self.many_blind_counting_sort_k(&luts, ctx, chunk1.len());
-                        // println!("{:?}", Instant::now() - start);
-
-                        // Ajoutez les résultats dans les vecteurs protégés
-                        let mut res1 = result1.lock().unwrap();
-                        res1.extend(
-                            (0..k.min(chunk1.len()))
-                                .map(|i| self.sample_extract(&sorted_luts[0], i, ctx)),
-                        );
-
-                        let mut res2 = result2.lock().unwrap();
-                        res2.extend(
-                            (0..k.min(chunk2.len()))
-                                .map(|i| self.sample_extract(&sorted_luts[1], i, ctx)),
-                        );
-                    });
-            })
-        });
-
-        let result = vec![result1.into_inner().unwrap(), result2.into_inner().unwrap()];
-        assert!(result.len() < many_lwes[0].len());
-        // TODO : appel récursif a la version parallele
-        // Appel récursif en style tournoi
-        self.blind_topk_many_lut(&result, k, ctx)
-    }
-=======
->>>>>>> becc3183
 }
 
 #[derive(Clone)]
@@ -1895,15 +1735,6 @@
     }
 
     pub fn print(&self, private_key: &PrivateKey, ctx: &Context) {
-<<<<<<< HEAD
-        let mut input_vec = Vec::new();
-
-        for i in 0..ctx.message_modulus().0 {
-            let lwe = private_key.public_key.sample_extract(&self, i, ctx);
-            input_vec.push(private_key.decrypt_lwe(&lwe, &ctx));
-        }
-        println!("{:?}", input_vec);
-=======
         let output_vec = (0..ctx.message_modulus().0)
             .map(|i| {
                 let ct_big = private_key.public_key.lut_extract(&self, i, ctx);
@@ -1911,7 +1742,6 @@
             })
             .collect::<Vec<u64>>();
         println!("{:?}", output_vec);
->>>>>>> becc3183
     }
 
     pub fn to_array(&self, private_key: &PrivateKey, ctx: &Context) -> Vec<u64> {
@@ -2071,7 +1901,6 @@
     use super::*;
 
     #[test]
-<<<<<<< HEAD
     fn test_bootstrap() {
         let param = PARAM_MESSAGE_4_CARRY_0;
         let mut ctx = Context::from(param);
@@ -2101,15 +1930,7 @@
             private_key.debug_lwe("lwe decrypted", &lwe, &ctx);
             println!("expected: {}", expected);
         }
-=======
-    fn test_gen_key() {
-        let start_time = Instant::now();
-        // let private_key = key(PARAM_MESSAGE_6_CARRY_0);
-        let elapsed = Instant::now() - start_time;
-        println!("Time taken to generate key: {:?}", elapsed);
->>>>>>> becc3183
-    }
-
+    }
     #[test]
     fn test_lwe_enc() {
         let mut ctx = Context::from(PARAM_MESSAGE_4_CARRY_0);
@@ -2135,7 +1956,7 @@
         lwe_ciphertext_add_assign(&mut lwe1, &lwe2);
 
         let identity = LUT::from_function(|x| ctx.full_message_modulus() as u64 - x, &ctx);
-        let lwe_identity = public_key.run_lut(&mut lwe1, &identity, &ctx);
+        let lwe_identity = public_key.blind_array_access(&mut lwe1, &identity, &ctx);
 
         lwe_ciphertext_add_assign(&mut lwe1, &lwe_identity);
         let plaintext = decrypt_lwe_ciphertext(private_key.get_small_lwe_sk(), &lwe1);
@@ -2368,7 +2189,7 @@
         let noise = private_key.lwe_noise_big_sk(&extracted_lwe, rotation_amount, &ctx);
         println!("noise after sample extract: {:.2}", noise);
 
-        let actual = private_key.decrypt_lwe_big_key(&extracted_lwe, &ctx);
+        let actual = private_key.decrypt_lwe(&extracted_lwe, &ctx);
         let expected = array[rotation_amount as usize];
         println!(" actual: {}, expected: {}", actual, expected);
         // assert_eq!(actual, expected);
@@ -2859,104 +2680,4 @@
         // TODO : check if this is correct
         assert_eq!(actual_fft, actual_monomial);
     }
-<<<<<<< HEAD
-
-    #[test]
-    pub fn test_blind_topk() {
-        let param = PARAM_MESSAGE_4_CARRY_0;
-        let mut ctx = Context::from(param);
-        let private_key = key(ctx.parameters);
-        let public_key = &private_key.public_key;
-
-        let mut array = vec![10u64; 269];
-        array[1] = 1;
-        array[100] = 2;
-        array[150] = 3;
-        array[200] = 4;
-
-        println!("{:?}", array);
-
-        let lwes: Vec<LWE> = array
-            .iter()
-            .map(|i| private_key.allocate_and_encrypt_lwe(*i, &mut ctx))
-            .collect();
-
-        let start = Instant::now();
-        let res = public_key.blind_topk(&lwes, 3, &ctx);
-        println!("total time: {:?}", Instant::now() - start);
-
-        for lwe in res {
-            println!("{}", private_key.decrypt_lwe(&lwe, &ctx));
-        }
-    }
-
-    #[test]
-    pub fn test_blind_topk_many_lut() {
-        let param = PARAM_MESSAGE_4_CARRY_0;
-        let mut ctx = Context::from(param);
-        let private_key = key(ctx.parameters);
-        let public_key = &private_key.public_key;
-
-        // let mut array = vec![10u64; 10];
-        // array[1] = 1;
-        // array[10] = 2;
-        // array[15] = 3;
-        // array[20] = 4;
-        // let array = vec![14, 1, 4, 9, 2, 6, 2, 4, 3, 1];
-
-        let lwes1 = public_key.deserialize_lwe_vector_from_file(
-            "/Users/sofianeazogagh/Desktop/revoLUT/distances.json",
-        );
-        let decrypted_lwes1 = private_key.decrypt_lwe_vector(&lwes1, &ctx);
-        println!("decrypted_lwes1: {:?}", decrypted_lwes1);
-
-        // let lwes1: Vec<LWE> = array
-        //     .iter()
-        //     .map(|i| private_key.allocate_and_encrypt_lwe(*i, &mut ctx))
-        //     .collect();
-        let lwes2: Vec<LWE> = (0..lwes1.len())
-            .map(|i| private_key.allocate_and_encrypt_lwe(i as u64, &mut ctx))
-            .collect();
-
-        let many_lwes = vec![lwes1, lwes2];
-
-        let start = Instant::now();
-        let res = public_key.blind_topk_many_lut_par(&many_lwes, 3, &ctx);
-        println!("total time: {:?}", Instant::now() - start);
-
-        for vec_lwe in res {
-            println!("vec_lwe");
-            for lwe in vec_lwe {
-                println!("{}", private_key.decrypt_lwe(&lwe, &ctx));
-            }
-        }
-    }
-
-    #[test]
-    fn test_blind_counting_sort_noise() {
-        let param = PARAM_MESSAGE_4_CARRY_0;
-        let mut ctx = Context::from(param);
-        let private_key = key(param);
-        let public_key = &private_key.public_key;
-        let array = vec![15, 14];
-
-        for _ in 0..100 {
-            let lut = LUT::from_vec(&array, &private_key, &mut ctx);
-            lut.print(&private_key, &ctx);
-            let begin = Instant::now();
-            let sorted_lut = public_key.blind_counting_sort_k(&lut, &ctx, 2);
-            let elapsed = Instant::now() - begin;
-            sorted_lut.print(&private_key, &ctx);
-            println!("run ({:?})", elapsed);
-
-            let expected_array = vec![14, 15];
-            for i in 0..expected_array.len() {
-                let lwe = public_key.sample_extract(&sorted_lut, i, &ctx);
-                let actual = private_key.decrypt_lwe_without_mod(&lwe, &ctx);
-                assert_eq!(actual, expected_array[i]);
-            }
-        }
-    }
-=======
->>>>>>> becc3183
 }