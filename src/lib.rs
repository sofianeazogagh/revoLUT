--- conflicted
+++ resolved
@@ -1904,16 +1904,11 @@
     }
 
     #[test]
-<<<<<<< HEAD
     fn test_blind_permutation_sort_itself() {
-=======
-    fn test_blind_permutation() {
->>>>>>> 157b5115
         let mut ctx = Context::from(PARAM_MESSAGE_4_CARRY_0);
         let private_key = key4();
         let public_key = &private_key.public_key;
 
-<<<<<<< HEAD
         for array in (0..4u64).permutations(4) {
             let lut = LUT::from_vec(&array, &private_key, &mut ctx);
             print!("lut: ");
@@ -1925,23 +1920,6 @@
                     .iter()
                     .map(|&x| private_key.allocate_and_encrypt_lwe(x, &mut ctx)),
             );
-=======
-        // Define the array
-        // let array = vec![1, 2, 2, 0];
-        let array = vec![5, 7, 3, 2, 0, 0, 0, 0, 0, 0, 0, 0, 0, 0, 0, 0];
-
-        let lut = LUT::from_vec(&array, &private_key, &mut ctx);
-        lut.print(&private_key, &ctx);
-
-        // // Define the permutation index
-        let permutation: Vec<LweCiphertext<Vec<u64>>> = array
-            .iter()
-            .map(|&x| private_key.allocate_and_encrypt_lwe(x, &mut ctx))
-            .collect();
-
-        // Make the permutation
-        let permuted = public_key.blind_permutation(lut, permutation, &ctx);
->>>>>>> 157b5115
 
             // Make the permutation
             let permuted = public_key.blind_permutation(lut, permutation, &ctx);
