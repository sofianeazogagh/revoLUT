--- conflicted
+++ resolved
@@ -704,16 +704,8 @@
         let enc_c = public_key.byte_lwe_add(&enc_a, &enc_b, &ctx);
         let c = enc_c.to_byte(&ctx, private_key);
         println!(
-<<<<<<< HEAD
             "elapsed {:?} {a:02x} {b:02x} {c:02x}",
             Instant::now() - start
-=======
-            "elapsed {:?}, a: {:?}, b: {:?}, c: {:?}",
-            Instant::now() - start,
-            a,
-            b,
-            c
->>>>>>> 0b1e9bf0
         );
 
         TestResult::from_bool(c == a + b)
