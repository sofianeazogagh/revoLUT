use serde::de::Expected;
use tfhe::core_crypto::{
    algorithms::{lwe_ciphertext_add_assign, lwe_ciphertext_sub, lwe_ciphertext_sub_assign},
    entities::LweCiphertext,
};

use crate::{key, Context, LUT, LWE};

impl crate::PublicKey {
    /// compares a and b blindly, returning a cipher of 1 if a < b else 0
    fn blind_lt(
        &self,
        a: &LweCiphertext<Vec<u64>>,
        b: &LweCiphertext<Vec<u64>>,
        ctx: &Context,
    ) -> LweCiphertext<Vec<u64>> {
        let n = ctx.full_message_modulus();
        let mut container = vec![0; n / 2];
        container.extend(vec![2 * n as u64 - 1; n / 2]);
        let lut = LUT::from_vec_trivially(&container, ctx);
        let mut output = self.allocate_and_trivially_encrypt_lwe(0, ctx);
        lwe_ciphertext_sub(&mut output, &a, &b);
        let res = self.blind_array_access(&output, &lut, ctx);
        res
    }

    /// Direct Sort of values
    /// given param n bits, assume inputs are n-1 bits
    pub fn blind_sort_bma(&self, lut: LUT, ctx: &Context) -> LUT {
        let n = ctx.full_message_modulus;
        let zero = self.allocate_and_trivially_encrypt_lwe(0, ctx);
        let identity = LUT::from_function(|x| x, ctx);
        let mut permutation = vec![zero; n];
        let one = self.allocate_and_trivially_encrypt_lwe(1, ctx);
        for col in 0..n {
            let a = self.lut_extract(&lut, col, ctx);
            for lin in 0..col {
                let b = self.lut_extract(&lut, lin, ctx);
                let res = self.blind_lt(&a, &b, ctx);
                lwe_ciphertext_add_assign(&mut permutation[lin], &res);
                lwe_ciphertext_add_assign(&mut permutation[col], &one);
                lwe_ciphertext_sub_assign(&mut permutation[col], &res);
                self.blind_array_access(&permutation[col], &identity, ctx);
                self.blind_array_access(&permutation[lin], &identity, ctx);
            }
        }

        self.blind_permutation(lut, permutation, ctx)
    }

    /// given a sparse but ordered lut, returns a permutation that compacts non-null values to the left
    fn compute_compact_permutation(
        &self,
        lut: &LUT,
        ctx: &Context,
    ) -> Vec<LweCiphertext<Vec<u64>>> {
        let n = ctx.full_message_modulus;
        let mut cpt = self.allocate_and_trivially_encrypt_lwe(0, ctx);
        let identity = LUT::from_function(|x| x, ctx);
        let isnull = LUT::from_function(|x| if x == 0 { 1 } else { 0 }, ctx);
        let mut permutation = vec![];

        // let expected_cpt = vec![1, 2, 2, 2, 3, 3, 4, 4, 5, 6, 7, 8, 9, 10, 11, 12]; // to track the noise
        for i in 0..n {
            let mut current = self.lut_extract(&lut, i, ctx);
            let b = self.blind_array_access(&current, &isnull, &ctx);
            lwe_ciphertext_add_assign(&mut cpt, &b);
            cpt = self.blind_array_access(&cpt, &identity, ctx); // refresh cpt noise
            lwe_ciphertext_sub_assign(&mut current, &cpt);
            permutation.push(current);
        }
        permutation
    }

    /// no zero values
    /// all (non zero) values must be distinct
    pub fn blind_sort_2bp(&self, lut: LUT, ctx: &Context) -> LUT {
        let n = ctx.full_message_modulus;

        // read the lut as a permutation, and apply it to itself
        let permutation = Vec::from_iter((0..n).map(|i| self.lut_extract(&lut, i, &ctx)));
        let permuted_lut = self.blind_permutation(lut, permutation, ctx);

        // compacts non-null values to the left
        let second_permutation = self.compute_compact_permutation(&permuted_lut, ctx);
        self.blind_permutation(permuted_lut, second_permutation, ctx)
    }

    pub fn blind_counting_sort(&self, lut: &LUT, ctx: &Context) -> LUT {
        self.blind_counting_sort_k(lut, ctx, ctx.full_message_modulus())
    }

    pub fn blind_counting_sort_k(&self, lut: &LUT, ctx: &Context, k: usize) -> LUT {
        self.many_blind_counting_sort_k(&vec![lut], ctx, k)
            .into_iter()
            .next()
            .unwrap()
    }

    pub fn many_blind_counting_sort_k(&self, luts: &[&LUT], ctx: &Context, k: usize) -> Vec<LUT> {
        let n = ctx.full_message_modulus;
        let m = luts.len();
        let mut count = LUT::from_vec_trivially(&vec![0; n], ctx);
        let one = self.allocate_and_trivially_encrypt_lwe(1, ctx);
        let minus_one = self.allocate_and_trivially_encrypt_lwe(2 * n as u64 - 1, ctx);
        // let id = LUT::from_function(|x| x, ctx);

        let private_key = key(ctx.parameters());
        luts[0].print(&private_key, ctx);

        // step 1: count values
        for i in 0..k {
            let j = self.lut_extract(&luts[0], i, ctx);
            self.blind_array_increment(&mut count, &j, &one, ctx);
        }
        // step 2: build prefix sum
        for i in 1..n {
            let c = self.lut_extract(&count, i - 1, ctx);
<<<<<<< HEAD
            // if i % (n / 4) == 0 {
            //     // refresh noise, assuming an addition budget
            //     c = self.blind_array_access(&c, &id, &ctx);
            // }
=======
>>>>>>> e2a63008
            let j = self.allocate_and_trivially_encrypt_lwe(i as u64, ctx);
            self.blind_array_increment(&mut count, &j, &c, ctx);
        }

        // step 3: rebuild sorted list
        let mut results = vec![LUT::from_vec_trivially(&vec![0; n], ctx); m];
        for i in (0..k).rev() {
            let e = self.lut_extract(&luts[0], i, ctx);
            self.blind_array_increment(&mut count, &e, &minus_one, ctx);
            let c = self.blind_array_access(&e, &count, ctx);
            for j in 0..m {
                let e = self.lut_extract(&luts[j], i, ctx);
                self.blind_array_increment(&mut results[j], &c, &e, ctx);
            }
        }

        results[0].print(&private_key, ctx);

        results
    }
}

#[cfg(test)]
mod tests {
    use std::time::Instant;

    use crate::*;
    use itertools::sorted;
    use tfhe::shortint::parameters::*;

    #[test]
    fn test_blind_lt() {
        let mut ctx = Context::from(PARAM_MESSAGE_4_CARRY_0);
        let private_key = key(ctx.parameters);
        let n = ctx.full_message_modulus();
        let public_key = &private_key.public_key;

        for a in 0..n / 2 {
            let c_a = private_key.allocate_and_encrypt_lwe(a as u64, &mut ctx);
            for b in 0..n / 2 {
                let c_b = private_key.allocate_and_encrypt_lwe(b as u64, &mut ctx);
                let begin = Instant::now();
                let c_res = public_key.blind_lt(&c_a, &c_b, &ctx);
                let elapsed = Instant::now() - begin;
                let res = private_key.decrypt_lwe(&c_res, &ctx);
                println!("{} < {} is {} ({}) ({:?})", a, b, res, res == 1, elapsed);

                assert!(res == if a < b { 1 } else { 0 });
            }
        }
    }

    #[test]
    fn test_blind_sort_bma() {
        let params = [PARAM_MESSAGE_3_CARRY_0, PARAM_MESSAGE_4_CARRY_0];
        let arrays = [
            vec![1, 2, 1, 0, 2, 1, 2, 3],
            vec![1, 3, 2, 4, 4, 7, 6, 5, 6, 6, 6, 6, 6, 6, 6, 6],
        ];
        for (&param, array) in params.iter().zip(arrays) {
            let mut ctx = Context::from(param);
            let private_key = key(ctx.parameters);
            let public_key = &private_key.public_key;
            let lut = LUT::from_vec(&array, &private_key, &mut ctx);

            let begin = Instant::now();
            let sorted_lut = public_key.blind_sort_bma(lut, &ctx);
            let elapsed = Instant::now() - begin;
            println!("{:?}", elapsed);

            let expected_array = Vec::from_iter(sorted(array));
            println!("expected: {:?}", expected_array);
            println!("actual: ");
            sorted_lut.print(&private_key, &ctx);
            for i in 0..ctx.full_message_modulus {
                let lwe = public_key.lut_extract(&sorted_lut, i, &ctx);
                let actual = private_key.decrypt_lwe(&lwe, &ctx);
                assert_eq!(actual, expected_array[i]);
            }
        }
    }

    #[test]
    fn test_blind_sort_2bp() {
        let mut ctx = Context::from(PARAM_MESSAGE_4_CARRY_0);
        let private_key = key(PARAM_MESSAGE_4_CARRY_0);
        let public_key = &private_key.public_key;
        let array = vec![1, 3, 2, 0, 6, 5, 7, 4, 8, 10, 9, 11, 13, 15, 14, 12];
        let lut = LUT::from_vec(&array, &private_key, &mut ctx);
        print!("lut: ");
        lut.print(&private_key, &ctx);

        let begin = Instant::now();
        let sorted_lut = public_key.blind_sort_2bp(lut, &ctx);
        let elapsed = Instant::now() - begin;
        print!("sorted {:?}: ", elapsed);
        sorted_lut.print(&private_key, &ctx);

        let expected_array = vec![1, 2, 3, 4, 5, 6, 7, 8, 9, 10, 11, 12, 13, 14, 15, 0];
        for i in 0..expected_array.len() {
            let lwe = public_key.lut_extract(&sorted_lut, i, &ctx);
            let actual = private_key.decrypt_lwe(&lwe, &ctx);
            assert_eq!(actual, expected_array[i as usize]);
        }
    }

    #[test]
    fn test_compute_compact_permutation() {
        let mut ctx = Context::from(PARAM_MESSAGE_4_CARRY_0);
        let private_key = key(PARAM_MESSAGE_4_CARRY_0);
        let public_key = &private_key.public_key;
        let array = vec![0, 0, 2, 3, 0, 5, 0, 7];
        let lut = LUT::from_vec(&array, &private_key, &mut ctx);

        let permutation = public_key.compute_compact_permutation(&lut, &ctx);

        let expected_array = vec![15, 14, 0, 1, 13, 2, 12, 3, 11, 10, 9, 8, 7, 6, 5, 4];
        for (p, expected) in permutation.iter().zip(expected_array) {
            let actual = private_key.decrypt_lwe(&p, &ctx);
            assert_eq!(actual, expected);
        }
    }

    #[test]
    fn test_blind_counting_sort() {
        let param = PARAM_MESSAGE_3_CARRY_0;
        let mut ctx = Context::from(param);
        let private_key = key(param);
        let public_key = &private_key.public_key;
        let array = vec![2, 1, 3, 1, 0, 0, 0, 0];

        // for i in 0..100 {
        let lut = LUT::from_vec(&array, &private_key, &mut ctx);
        let begin = Instant::now();
        let sorted_lut = public_key.blind_counting_sort(&lut, &ctx);
        let elapsed = Instant::now() - begin;
        println!("run ({:?})", elapsed);

        let expected_array = vec![0, 0, 0, 0, 1, 1, 2, 3];
        for i in 0..array.len() {
            let lwe = public_key.lut_extract(&sorted_lut, i, &ctx);
            let actual = private_key.decrypt_lwe(&lwe, &ctx);
            assert_eq!(actual, expected_array[i]);
        }
        // }
    }

    #[test]
    fn test_many_blind_counting_sort() {
        let param = PARAM_MESSAGE_3_CARRY_0;
        let mut ctx = Context::from(param);
        let private_key = key(param);
        let public_key = &private_key.public_key;
        let array1 = vec![2, 1, 3, 1, 0, 0, 0, 0];
        let array2 = vec![0, 1, 2, 3, 4, 5, 6, 7];

        // for i in 0..100 {
        let lut1 = LUT::from_vec(&array1, &private_key, &mut ctx);
        let lut2 = LUT::from_vec(&array2, &private_key, &mut ctx);
        let luts = vec![&lut1, &lut2];
        let begin = Instant::now();
        let sorted_luts =
            public_key.many_blind_counting_sort_k(&luts, &ctx, ctx.full_message_modulus());
        let elapsed = Instant::now() - begin;
        println!("run ({:?})", elapsed);

        let expected_array1 = vec![0, 0, 0, 0, 1, 1, 2, 3];
        let expected_array2 = vec![4, 5, 6, 7, 1, 3, 0, 2];
        for i in 0..array1.len() {
            let lwe = public_key.lut_extract(&sorted_luts[0], i, &ctx);
            let actual = private_key.decrypt_lwe(&lwe, &ctx);
            assert_eq!(actual, expected_array1[i]);
            let lwe = public_key.lut_extract(&sorted_luts[1], i, &ctx);
            let actual = private_key.decrypt_lwe(&lwe, &ctx);
            assert_eq!(actual, expected_array2[i]);
        }
        // }
    }
    #[test]
    fn test_blind_rotation_assign() {
        let param = PARAM_MESSAGE_6_CARRY_0;
        let mut ctx = Context::from(param);
        let private_key = key(param);
        let public_key = &private_key.public_key;
        let array = (0..ctx.full_message_modulus() as u64).collect::<Vec<u64>>();
        let mut lut = LUT::from_vec(&array, &private_key, &mut ctx);
        // let mut lut = LUT::from_vec_trivially(&array, &mut ctx);
        let input = private_key.allocate_and_encrypt_lwe(1, &mut ctx);
        private_key.debug_glwe("before blind_rotation_assign = ", &lut.0, &ctx);
        let begin = Instant::now();
        blind_rotate_assign(&input, &mut lut.0, &public_key.fourier_bsk);
        let elapsed = Instant::now() - begin;
        private_key.debug_glwe("after blind_rotation_assign = ", &lut.0, &ctx);
        println!("Time taken by blind_rotation_assign: {:?}", elapsed);
    }

    #[test]
    fn test_blind_counting_sort_noise() {
        let param = PARAM_MESSAGE_5_CARRY_0;
        let mut ctx = Context::from(param);
        let private_key = key(param);
        let public_key = &private_key.public_key;
        let array = vec![15, 14];

        for _ in 0..100 {
            let lut = LUT::from_vec(&array, &private_key, &mut ctx);
            let begin = Instant::now();
            let sorted_lut = public_key.blind_counting_sort_k(&lut, &ctx, 2);
            let elapsed = Instant::now() - begin;
            println!("run ({:?})", elapsed);

            let expected_array = vec![14, 15];
            for i in 0..expected_array.len() {
                let lwe = public_key.lut_extract(&sorted_lut, i, &ctx);
                let actual = private_key.decrypt_lwe(&lwe, &ctx);
                assert_eq!(actual, expected_array[i]);
            }
        }
    }
}<|MERGE_RESOLUTION|>--- conflicted
+++ resolved
@@ -116,13 +116,6 @@
         // step 2: build prefix sum
         for i in 1..n {
             let c = self.lut_extract(&count, i - 1, ctx);
-<<<<<<< HEAD
-            // if i % (n / 4) == 0 {
-            //     // refresh noise, assuming an addition budget
-            //     c = self.blind_array_access(&c, &id, &ctx);
-            // }
-=======
->>>>>>> e2a63008
             let j = self.allocate_and_trivially_encrypt_lwe(i as u64, ctx);
             self.blind_array_increment(&mut count, &j, &c, ctx);
         }
